// Copyright 2011 The Go Authors. All rights reserved.
// Use of this source code is governed by a BSD-style
// license that can be found in the LICENSE file.

package ssh

import (
	"crypto/aes"
	"crypto/cipher"
	"crypto/des"
	"crypto/rc4"
	"crypto/subtle"
	"encoding/binary"
	"errors"
	"fmt"
	"hash"
	"io"
	"io/ioutil"
)

type cryptDirection byte

const (
	encrypt = cryptDirection(iota)
	decrypt
)

const (
	packetSizeMultiple = 16 // TODO(huin) this should be determined by the cipher.

	// RFC 4253 section 6.1 defines a minimum packet size of 32768 that implementations
	// MUST be able to process (plus a few more kilobytes for padding and mac). The RFC
	// indicates implementations SHOULD be able to handle larger packet sizes, but then
	// waffles on about reasonable limits.
	//
	// OpenSSH caps their maxPacket at 256kB so we choose to do
	// the same. maxPacket is also used to ensure that uint32
	// length fields do not overflow, so it should remain well
	// below 4G.
	maxPacket = 256 * 1024
)

// noneCipher implements cipher.Stream and provides no encryption. It is used
// by the transport before the first key-exchange.
type noneCipher struct{}

func (c noneCipher) XORKeyStream(dst, src []byte) {
	copy(dst, src)
}

func newAESCTR(key, iv []byte) (cipher.Stream, error) {
	c, err := aes.NewCipher(key)
	if err != nil {
		return nil, err
	}
	return cipher.NewCTR(c, iv), nil
}

func newRC4(key, iv []byte) (cipher.Stream, error) {
	return rc4.NewCipher(key)
}

type cipherMode interface {
	createPacketCipher(dir cryptDirection, d direction, algs directionAlgorithms, macKey, key, iv []byte) (packetCipher, error)
	KeySize() int
	IvSize() int
}

type streamCipherMode struct {
	keySize    int
	ivSize     int
	skip       int
	createFunc func(key, iv []byte) (cipher.Stream, error)
}

func (c *streamCipherMode) KeySize() int {
	return c.keySize
}

func (c *streamCipherMode) IvSize() int {
	return c.ivSize
}

func (c *streamCipherMode) createStream(key, iv []byte) (cipher.Stream, error) {
	if len(key) < c.keySize {
		panic("ssh: key length too small for cipher")
	}
	if len(iv) < c.ivSize {
		panic("ssh: iv too small for cipher")
	}

	stream, err := c.createFunc(key[:c.keySize], iv[:c.ivSize])
	if err != nil {
		return nil, err
	}

	var streamDump []byte
	if c.skip > 0 {
		streamDump = make([]byte, 512)
	}

	for remainingToDump := c.skip; remainingToDump > 0; {
		dumpThisTime := remainingToDump
		if dumpThisTime > len(streamDump) {
			dumpThisTime = len(streamDump)
		}
		stream.XORKeyStream(streamDump[:dumpThisTime], streamDump[:dumpThisTime])
		remainingToDump -= dumpThisTime
	}

	return stream, nil
}

type blockCipherMode struct {
	keySize    int
	ivSize     int
	createFunc func(d cryptDirection, key, iv []byte) (cipher.BlockMode, error)
}

func (c *blockCipherMode) KeySize() int {
	return c.keySize
}

func (c *blockCipherMode) IvSize() int {
	return c.ivSize
}

// cipherModes documents properties of supported ciphers. Ciphers not included
// are not supported and will not be negotiated, even if explicitly requested in
// ClientConfig.Crypto.Ciphers.
var cipherModes = map[string]cipherMode{
	// Ciphers from RFC4344, which introduced many CTR-based ciphers. Algorithms
	// are defined in the order specified in the RFC.
	"aes128-ctr": &streamCipherMode{16, aes.BlockSize, 0, newAESCTR},
	"aes192-ctr": &streamCipherMode{24, aes.BlockSize, 0, newAESCTR},
	"aes256-ctr": &streamCipherMode{32, aes.BlockSize, 0, newAESCTR},

	// Ciphers from RFC4345, which introduces security-improved arcfour ciphers.
	// They are defined in the order specified in the RFC.
	"arcfour128": &streamCipherMode{16, 0, 1536, newRC4},
	"arcfour256": &streamCipherMode{32, 0, 1536, newRC4},

	// Cipher defined in RFC 4253, which describes SSH Transport Layer Protocol.
	// Note that this cipher is not safe, as stated in RFC 4253: "Arcfour (and
	// RC4) has problems with weak keys, and should be used with caution."
	// RFC4345 introduces improved versions of Arcfour.
	"arcfour": &streamCipherMode{16, 0, 0, newRC4},

	// AES-GCM is not a stream cipher, so it is constructed with a
	// special case. If we add any more non-stream ciphers, we
	// should invest a cleaner way to do this.
	gcmCipherID: &streamCipherMode{16, 12, 0, nil},

	// CBC mode is insecure and so is not included in the default config.
	// (See http://www.isg.rhul.ac.uk/~kp/SandPfinal.pdf). If absolutely
	// needed, it's possible to specify a custom Config to enable it.
	// You should expect that an active attacker can recover plaintext if
	// you do.
<<<<<<< HEAD
	"aes128-cbc": &blockCipherMode{16, aes.BlockSize, newAESCBC},
	"aes192-cbc": &blockCipherMode{24, aes.BlockSize, newAESCBC},
	"aes256-cbc": &blockCipherMode{32, aes.BlockSize, newAESCBC},
	"3des-cbc":   &blockCipherMode{24, des.BlockSize, new3DESCBC},
=======
	aes128cbcID: {16, aes.BlockSize, 0, nil},

	// 3des-cbc is insecure and is disabled by default.
	tripledescbcID: {24, des.BlockSize, 0, nil},
>>>>>>> 05d11b2c
}

// prefixLen is the length of the packet prefix that contains the packet length
// and number of padding bytes.
const prefixLen = 5

// streamPacketCipher is a packetCipher using a stream cipher.
type streamPacketCipher struct {
	mac    hash.Hash
	cipher cipher.Stream

	// The following members are to avoid per-packet allocations.
	prefix      [prefixLen]byte
	seqNumBytes [4]byte
	padding     [2 * packetSizeMultiple]byte
	packetData  []byte
	macResult   []byte
}

// readPacket reads and decrypt a single packet from the reader argument.
func (s *streamPacketCipher) readPacket(seqNum uint32, r io.Reader) ([]byte, error) {
	if _, err := io.ReadFull(r, s.prefix[:]); err != nil {
		return nil, err
	}

	s.cipher.XORKeyStream(s.prefix[:], s.prefix[:])
	length := binary.BigEndian.Uint32(s.prefix[0:4])
	paddingLength := uint32(s.prefix[4])

	var macSize uint32
	if s.mac != nil {
		s.mac.Reset()
		binary.BigEndian.PutUint32(s.seqNumBytes[:], seqNum)
		s.mac.Write(s.seqNumBytes[:])
		s.mac.Write(s.prefix[:])
		macSize = uint32(s.mac.Size())
	}

	if length <= paddingLength+1 {
		return nil, errors.New("ssh: invalid packet length, packet too small")
	}

	if length > maxPacket {
		return nil, errors.New("ssh: invalid packet length, packet too large")
	}

	// the maxPacket check above ensures that length-1+macSize
	// does not overflow.
	if uint32(cap(s.packetData)) < length-1+macSize {
		s.packetData = make([]byte, length-1+macSize)
	} else {
		s.packetData = s.packetData[:length-1+macSize]
	}

	if _, err := io.ReadFull(r, s.packetData); err != nil {
		return nil, err
	}
	mac := s.packetData[length-1:]
	data := s.packetData[:length-1]
	s.cipher.XORKeyStream(data, data)

	if s.mac != nil {
		s.mac.Write(data)
		s.macResult = s.mac.Sum(s.macResult[:0])
		if subtle.ConstantTimeCompare(s.macResult, mac) != 1 {
			return nil, errors.New("ssh: MAC failure")
		}
	}

	return s.packetData[:length-paddingLength-1], nil
}

// writePacket encrypts and sends a packet of data to the writer argument
func (s *streamPacketCipher) writePacket(seqNum uint32, w io.Writer, rand io.Reader, packet []byte) error {
	if len(packet) > maxPacket {
		return errors.New("ssh: packet too large")
	}

	paddingLength := packetSizeMultiple - (prefixLen+len(packet))%packetSizeMultiple
	if paddingLength < 4 {
		paddingLength += packetSizeMultiple
	}

	length := len(packet) + 1 + paddingLength
	binary.BigEndian.PutUint32(s.prefix[:], uint32(length))
	s.prefix[4] = byte(paddingLength)
	padding := s.padding[:paddingLength]
	if _, err := io.ReadFull(rand, padding); err != nil {
		return err
	}

	if s.mac != nil {
		s.mac.Reset()
		binary.BigEndian.PutUint32(s.seqNumBytes[:], seqNum)
		s.mac.Write(s.seqNumBytes[:])
		s.mac.Write(s.prefix[:])
		s.mac.Write(packet)
		s.mac.Write(padding)
	}

	s.cipher.XORKeyStream(s.prefix[:], s.prefix[:])
	s.cipher.XORKeyStream(packet, packet)
	s.cipher.XORKeyStream(padding, padding)

	if _, err := w.Write(s.prefix[:]); err != nil {
		return err
	}
	if _, err := w.Write(packet); err != nil {
		return err
	}
	if _, err := w.Write(padding); err != nil {
		return err
	}

	if s.mac != nil {
		s.macResult = s.mac.Sum(s.macResult[:0])
		if _, err := w.Write(s.macResult); err != nil {
			return err
		}
	}

	return nil
}

type gcmCipher struct {
	aead   cipher.AEAD
	prefix [4]byte
	iv     []byte
	buf    []byte
}

func newGCMCipher(iv, key, macKey []byte) (packetCipher, error) {
	c, err := aes.NewCipher(key)
	if err != nil {
		return nil, err
	}

	aead, err := cipher.NewGCM(c)
	if err != nil {
		return nil, err
	}

	return &gcmCipher{
		aead: aead,
		iv:   iv,
	}, nil
}

const gcmTagSize = 16

func (c *gcmCipher) writePacket(seqNum uint32, w io.Writer, rand io.Reader, packet []byte) error {
	// Pad out to multiple of 16 bytes. This is different from the
	// stream cipher because that encrypts the length too.
	padding := byte(packetSizeMultiple - (1+len(packet))%packetSizeMultiple)
	if padding < 4 {
		padding += packetSizeMultiple
	}

	length := uint32(len(packet) + int(padding) + 1)
	binary.BigEndian.PutUint32(c.prefix[:], length)
	if _, err := w.Write(c.prefix[:]); err != nil {
		return err
	}

	if cap(c.buf) < int(length) {
		c.buf = make([]byte, length)
	} else {
		c.buf = c.buf[:length]
	}

	c.buf[0] = padding
	copy(c.buf[1:], packet)
	if _, err := io.ReadFull(rand, c.buf[1+len(packet):]); err != nil {
		return err
	}
	c.buf = c.aead.Seal(c.buf[:0], c.iv, c.buf, c.prefix[:])
	if _, err := w.Write(c.buf); err != nil {
		return err
	}
	c.incIV()

	return nil
}

func (c *gcmCipher) incIV() {
	for i := 4 + 7; i >= 4; i-- {
		c.iv[i]++
		if c.iv[i] != 0 {
			break
		}
	}
}

func (c *gcmCipher) readPacket(seqNum uint32, r io.Reader) ([]byte, error) {
	if _, err := io.ReadFull(r, c.prefix[:]); err != nil {
		return nil, err
	}
	length := binary.BigEndian.Uint32(c.prefix[:])
	if length > maxPacket {
		return nil, errors.New("ssh: max packet length exceeded.")
	}

	if cap(c.buf) < int(length+gcmTagSize) {
		c.buf = make([]byte, length+gcmTagSize)
	} else {
		c.buf = c.buf[:length+gcmTagSize]
	}

	if _, err := io.ReadFull(r, c.buf); err != nil {
		return nil, err
	}

	plain, err := c.aead.Open(c.buf[:0], c.iv, c.buf, c.prefix[:])
	if err != nil {
		return nil, err
	}
	c.incIV()

	padding := plain[0]
	if padding < 4 || padding >= 20 {
		return nil, fmt.Errorf("ssh: illegal padding %d", padding)
	}

	if int(padding+1) >= len(plain) {
		return nil, fmt.Errorf("ssh: padding %d too large", padding)
	}
	plain = plain[1 : length-uint32(padding)]
	return plain, nil
}

// cbcCipher implements aes128-cbc cipher defined in RFC 4253 section 6.1
type cbcCipher struct {
	mac       hash.Hash
	macSize   uint32
	decrypter cipher.BlockMode
	encrypter cipher.BlockMode

	// The following members are to avoid per-packet allocations.
	seqNumBytes [4]byte
	packetData  []byte
	macResult   []byte

	// Amount of data we should still read to hide which
	// verification error triggered.
	oracleCamouflage uint32
}

<<<<<<< HEAD
func newAESCBC(dir cryptDirection, key, iv []byte) (cipher.BlockMode, error) {
	c, err := aes.NewCipher(key)
	if err != nil {
		return nil, err
	}
	if dir == encrypt {
		return cipher.NewCBCEncrypter(c, iv), nil
	} else if dir == decrypt {
		return cipher.NewCBCDecrypter(c, iv), nil
	} else {
		panic(fmt.Sprintf("invalid crypt direction: %v", dir))
	}
}

func new3DESCBC(dir cryptDirection, key, iv []byte) (cipher.BlockMode, error) {
	c, err := des.NewTripleDESCipher(key)
	if err != nil {
		return nil, err
	}
	if dir == encrypt {
		return cipher.NewCBCEncrypter(c, iv), nil
	} else if dir == decrypt {
		return cipher.NewCBCDecrypter(c, iv), nil
	} else {
		panic(fmt.Sprintf("invalid crypt direction: %v", dir))
	}
}

func (c *blockCipherMode) createBlock(d cryptDirection, key, iv []byte) (cipher.BlockMode, error) {
	if len(key) < c.keySize {
		panic("ssh: key length too small for cipher")
	}
	if len(iv) < c.ivSize {
		panic("ssh: iv too small for cipher")
	}

	stream, err := c.createFunc(d, key[:c.keySize], iv[:c.ivSize])
	if err != nil {
		return nil, err
	}

	return stream, nil
}

func (scm *blockCipherMode) createPacketCipher(dir cryptDirection, d direction, algs directionAlgorithms, iv, key, macKey []byte) (packetCipher, error) {
	decrypter, err := scm.createBlock(decrypt, key, iv)
	if err != nil {
		return nil, err
	}
	encrypter, err := scm.createBlock(encrypt, key, iv)
	if err != nil {
		return nil, err
	}

=======
func newCBCCipher(c cipher.Block, iv, key, macKey []byte, algs directionAlgorithms) (packetCipher, error) {
>>>>>>> 05d11b2c
	cbc := &cbcCipher{
		mac:        macModes[algs.MAC].new(macKey),
		decrypter:  decrypter,
		encrypter:  encrypter,
		packetData: make([]byte, 1024),
	}
	if cbc.mac != nil {
		cbc.macSize = uint32(cbc.mac.Size())
	}

	return cbc, nil
}

func newAESCBCCipher(iv, key, macKey []byte, algs directionAlgorithms) (packetCipher, error) {
	c, err := aes.NewCipher(key)
	if err != nil {
		return nil, err
	}

	cbc, err := newCBCCipher(c, iv, key, macKey, algs)
	if err != nil {
		return nil, err
	}

	return cbc, nil
}

func newTripleDESCBCCipher(iv, key, macKey []byte, algs directionAlgorithms) (packetCipher, error) {
	c, err := des.NewTripleDESCipher(key)
	if err != nil {
		return nil, err
	}

	cbc, err := newCBCCipher(c, iv, key, macKey, algs)
	if err != nil {
		return nil, err
	}

	return cbc, nil
}

func maxUInt32(a, b int) uint32 {
	if a > b {
		return uint32(a)
	}
	return uint32(b)
}

const (
	cbcMinPacketSizeMultiple = 8
	cbcMinPacketSize         = 16
	cbcMinPaddingSize        = 4
)

// cbcError represents a verification error that may leak information.
type cbcError string

func (e cbcError) Error() string { return string(e) }

func (c *cbcCipher) readPacket(seqNum uint32, r io.Reader) ([]byte, error) {
	p, err := c.readPacketLeaky(seqNum, r)
	if err != nil {
		if _, ok := err.(cbcError); ok {
			// Verification error: read a fixed amount of
			// data, to make distinguishing between
			// failing MAC and failing length check more
			// difficult.
			io.CopyN(ioutil.Discard, r, int64(c.oracleCamouflage))
		}
	}
	return p, err
}

func (c *cbcCipher) readPacketLeaky(seqNum uint32, r io.Reader) ([]byte, error) {
	blockSize := c.decrypter.BlockSize()

	// Read the header, which will include some of the subsequent data in the
	// case of block ciphers - this is copied back to the payload later.
	// How many bytes of payload/padding will be read with this first read.
	firstBlockLength := uint32((prefixLen + blockSize - 1) / blockSize * blockSize)
	firstBlock := c.packetData[:firstBlockLength]
	if _, err := io.ReadFull(r, firstBlock); err != nil {
		return nil, err
	}

	c.oracleCamouflage = maxPacket + 4 + c.macSize - firstBlockLength

	c.decrypter.CryptBlocks(firstBlock, firstBlock)
	length := binary.BigEndian.Uint32(firstBlock[:4])
	if length > maxPacket {
		return nil, cbcError("ssh: packet too large")
	}
	if length+4 < maxUInt32(cbcMinPacketSize, blockSize) {
		// The minimum size of a packet is 16 (or the cipher block size, whichever
		// is larger) bytes.
		return nil, cbcError("ssh: packet too small")
	}
	// The length of the packet (including the length field but not the MAC) must
	// be a multiple of the block size or 8, whichever is larger.
	if (length+4)%maxUInt32(cbcMinPacketSizeMultiple, blockSize) != 0 {
		return nil, cbcError("ssh: invalid packet length multiple")
	}

	paddingLength := uint32(firstBlock[4])
	if paddingLength < cbcMinPaddingSize || length <= paddingLength+1 {
		return nil, cbcError("ssh: invalid packet length")
	}

	// Positions within the c.packetData buffer:
	macStart := 4 + length
	paddingStart := macStart - paddingLength

	// Entire packet size, starting before length, ending at end of mac.
	entirePacketSize := macStart + c.macSize

	// Ensure c.packetData is large enough for the entire packet data.
	if uint32(cap(c.packetData)) < entirePacketSize {
		// Still need to upsize and copy, but this should be rare at runtime, only
		// on upsizing the packetData buffer.
		c.packetData = make([]byte, entirePacketSize)
		copy(c.packetData, firstBlock)
	} else {
		c.packetData = c.packetData[:entirePacketSize]
	}

	if n, err := io.ReadFull(r, c.packetData[firstBlockLength:]); err != nil {
		return nil, err
	} else {
		c.oracleCamouflage -= uint32(n)
	}

	remainingCrypted := c.packetData[firstBlockLength:macStart]
	c.decrypter.CryptBlocks(remainingCrypted, remainingCrypted)

	mac := c.packetData[macStart:]
	if c.mac != nil {
		c.mac.Reset()
		binary.BigEndian.PutUint32(c.seqNumBytes[:], seqNum)
		c.mac.Write(c.seqNumBytes[:])
		c.mac.Write(c.packetData[:macStart])
		c.macResult = c.mac.Sum(c.macResult[:0])
		if subtle.ConstantTimeCompare(c.macResult, mac) != 1 {
			return nil, cbcError("ssh: MAC failure")
		}
	}

	return c.packetData[prefixLen:paddingStart], nil
}

func (c *cbcCipher) writePacket(seqNum uint32, w io.Writer, rand io.Reader, packet []byte) error {
	effectiveBlockSize := maxUInt32(cbcMinPacketSizeMultiple, c.encrypter.BlockSize())

	// Length of encrypted portion of the packet (header, payload, padding).
	// Enforce minimum padding and packet size.
	encLength := maxUInt32(prefixLen+len(packet)+cbcMinPaddingSize, cbcMinPaddingSize)
	// Enforce block size.
	encLength = (encLength + effectiveBlockSize - 1) / effectiveBlockSize * effectiveBlockSize

	length := encLength - 4
	paddingLength := int(length) - (1 + len(packet))

	// Overall buffer contains: header, payload, padding, mac.
	// Space for the MAC is reserved in the capacity but not the slice length.
	bufferSize := encLength + c.macSize
	if uint32(cap(c.packetData)) < bufferSize {
		c.packetData = make([]byte, encLength, bufferSize)
	} else {
		c.packetData = c.packetData[:encLength]
	}

	p := c.packetData

	// Packet header.
	binary.BigEndian.PutUint32(p, length)
	p = p[4:]
	p[0] = byte(paddingLength)

	// Payload.
	p = p[1:]
	copy(p, packet)

	// Padding.
	p = p[len(packet):]
	if _, err := io.ReadFull(rand, p); err != nil {
		return err
	}

	if c.mac != nil {
		c.mac.Reset()
		binary.BigEndian.PutUint32(c.seqNumBytes[:], seqNum)
		c.mac.Write(c.seqNumBytes[:])
		c.mac.Write(c.packetData)
		// The MAC is now appended into the capacity reserved for it earlier.
		c.packetData = c.mac.Sum(c.packetData)
	}

	c.encrypter.CryptBlocks(c.packetData[:encLength], c.packetData[:encLength])

	if _, err := w.Write(c.packetData); err != nil {
		return err
	}

	return nil
}<|MERGE_RESOLUTION|>--- conflicted
+++ resolved
@@ -114,7 +114,7 @@
 type blockCipherMode struct {
 	keySize    int
 	ivSize     int
-	createFunc func(d cryptDirection, key, iv []byte) (cipher.BlockMode, error)
+	createFunc func(key []byte) (cipher.Block, error)
 }
 
 func (c *blockCipherMode) KeySize() int {
@@ -156,17 +156,11 @@
 	// needed, it's possible to specify a custom Config to enable it.
 	// You should expect that an active attacker can recover plaintext if
 	// you do.
-<<<<<<< HEAD
 	"aes128-cbc": &blockCipherMode{16, aes.BlockSize, newAESCBC},
 	"aes192-cbc": &blockCipherMode{24, aes.BlockSize, newAESCBC},
 	"aes256-cbc": &blockCipherMode{32, aes.BlockSize, newAESCBC},
+	// 3des-cbc is insecure and is disabled by default.
 	"3des-cbc":   &blockCipherMode{24, des.BlockSize, new3DESCBC},
-=======
-	aes128cbcID: {16, aes.BlockSize, 0, nil},
-
-	// 3des-cbc is insecure and is disabled by default.
-	tripledescbcID: {24, des.BlockSize, 0, nil},
->>>>>>> 05d11b2c
 }
 
 // prefixLen is the length of the packet prefix that contains the packet length
@@ -414,68 +408,11 @@
 	oracleCamouflage uint32
 }
 
-<<<<<<< HEAD
-func newAESCBC(dir cryptDirection, key, iv []byte) (cipher.BlockMode, error) {
-	c, err := aes.NewCipher(key)
-	if err != nil {
-		return nil, err
-	}
-	if dir == encrypt {
-		return cipher.NewCBCEncrypter(c, iv), nil
-	} else if dir == decrypt {
-		return cipher.NewCBCDecrypter(c, iv), nil
-	} else {
-		panic(fmt.Sprintf("invalid crypt direction: %v", dir))
-	}
-}
-
-func new3DESCBC(dir cryptDirection, key, iv []byte) (cipher.BlockMode, error) {
-	c, err := des.NewTripleDESCipher(key)
-	if err != nil {
-		return nil, err
-	}
-	if dir == encrypt {
-		return cipher.NewCBCEncrypter(c, iv), nil
-	} else if dir == decrypt {
-		return cipher.NewCBCDecrypter(c, iv), nil
-	} else {
-		panic(fmt.Sprintf("invalid crypt direction: %v", dir))
-	}
-}
-
-func (c *blockCipherMode) createBlock(d cryptDirection, key, iv []byte) (cipher.BlockMode, error) {
-	if len(key) < c.keySize {
-		panic("ssh: key length too small for cipher")
-	}
-	if len(iv) < c.ivSize {
-		panic("ssh: iv too small for cipher")
-	}
-
-	stream, err := c.createFunc(d, key[:c.keySize], iv[:c.ivSize])
-	if err != nil {
-		return nil, err
-	}
-
-	return stream, nil
-}
-
-func (scm *blockCipherMode) createPacketCipher(dir cryptDirection, d direction, algs directionAlgorithms, iv, key, macKey []byte) (packetCipher, error) {
-	decrypter, err := scm.createBlock(decrypt, key, iv)
-	if err != nil {
-		return nil, err
-	}
-	encrypter, err := scm.createBlock(encrypt, key, iv)
-	if err != nil {
-		return nil, err
-	}
-
-=======
 func newCBCCipher(c cipher.Block, iv, key, macKey []byte, algs directionAlgorithms) (packetCipher, error) {
->>>>>>> 05d11b2c
 	cbc := &cbcCipher{
 		mac:        macModes[algs.MAC].new(macKey),
-		decrypter:  decrypter,
-		encrypter:  encrypter,
+		decrypter:  cipher.NewCBCDecrypter(c, iv),
+		encrypter:  cipher.NewCBCEncrypter(c, iv),
 		packetData: make([]byte, 1024),
 	}
 	if cbc.mac != nil {
@@ -485,32 +422,28 @@
 	return cbc, nil
 }
 
-func newAESCBCCipher(iv, key, macKey []byte, algs directionAlgorithms) (packetCipher, error) {
-	c, err := aes.NewCipher(key)
+func (scm *blockCipherMode) createPacketCipher(_ cryptDirection, d direction, algs directionAlgorithms, iv, key, macKey []byte) (packetCipher, error) {
+	if len(key) < scm.keySize {
+		panic("ssh: key length too small for cipher")
+	}
+	if len(iv) < scm.ivSize {
+		panic("ssh: iv too small for cipher")
+	}
+
+	block, err := scm.createFunc(key[:scm.keySize])
 	if err != nil {
 		return nil, err
 	}
 
-	cbc, err := newCBCCipher(c, iv, key, macKey, algs)
-	if err != nil {
-		return nil, err
-	}
-
-	return cbc, nil
-}
-
-func newTripleDESCBCCipher(iv, key, macKey []byte, algs directionAlgorithms) (packetCipher, error) {
-	c, err := des.NewTripleDESCipher(key)
-	if err != nil {
-		return nil, err
-	}
-
-	cbc, err := newCBCCipher(c, iv, key, macKey, algs)
-	if err != nil {
-		return nil, err
-	}
-
-	return cbc, nil
+	return newCBCCipher(block, iv, key, macKey, algs)
+}
+
+func newAESCBC(key []byte) (cipher.Block, error) {
+	return aes.NewCipher(key)
+}
+
+func new3DESCBC(key []byte) (cipher.Block, error) {
+	return des.NewTripleDESCipher(key)
 }
 
 func maxUInt32(a, b int) uint32 {
