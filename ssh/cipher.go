// Copyright 2011 The Go Authors. All rights reserved.
// Use of this source code is governed by a BSD-style
// license that can be found in the LICENSE file.

package ssh

import (
	"crypto/aes"
	"crypto/cipher"
	"crypto/des"
	"crypto/rc4"
	"crypto/subtle"
	"encoding/binary"
	"errors"
	"fmt"
	"hash"
	"io"
	"io/ioutil"

	"golang.org/x/crypto/internal/chacha20"
	"golang.org/x/crypto/poly1305"
)

type cryptDirection byte

const (
	encrypt = cryptDirection(iota)
	decrypt
)

const (
	packetSizeMultiple = 16 // TODO(huin) this should be determined by the cipher.

	// RFC 4253 section 6.1 defines a minimum packet size of 32768 that implementations
	// MUST be able to process (plus a few more kilobytes for padding and mac). The RFC
	// indicates implementations SHOULD be able to handle larger packet sizes, but then
	// waffles on about reasonable limits.
	//
	// OpenSSH caps their maxPacket at 256kB so we choose to do
	// the same. maxPacket is also used to ensure that uint32
	// length fields do not overflow, so it should remain well
	// below 4G.
	maxPacket = 256 * 1024
)

// noneCipher implements cipher.Stream and provides no encryption. It is used
// by the transport before the first key-exchange.
type noneCipher struct{}

func (c noneCipher) XORKeyStream(dst, src []byte) {
	copy(dst, src)
}

func newAESCTR(key, iv []byte) (cipher.Stream, error) {
	c, err := aes.NewCipher(key)
	if err != nil {
		return nil, err
	}
	return cipher.NewCTR(c, iv), nil
}

func newRC4(key, iv []byte) (cipher.Stream, error) {
	return rc4.NewCipher(key)
}

<<<<<<< HEAD
type cipherMode interface {
	createPacketCipher(dir cryptDirection, d direction, algs directionAlgorithms, macKey, key, iv []byte) (packetCipher, error)
	KeySize() int
	IvSize() int
}

type streamCipherMode struct {
	keySize    int
	ivSize     int
	skip       int
	createFunc func(key, iv []byte) (cipher.Stream, error)
}

func (c *streamCipherMode) KeySize() int {
	return c.keySize
}

func (c *streamCipherMode) IvSize() int {
	return c.ivSize
}

func (c *streamCipherMode) createStream(key, iv []byte) (cipher.Stream, error) {
	if len(key) < c.keySize {
		panic("ssh: key length too small for cipher")
	}
	if len(iv) < c.ivSize {
		panic("ssh: iv too small for cipher")
	}

	stream, err := c.createFunc(key[:c.keySize], iv[:c.ivSize])
	if err != nil {
		return nil, err
	}
=======
type cipherMode struct {
	keySize int
	ivSize  int
	create  func(key, iv []byte, macKey []byte, algs directionAlgorithms) (packetCipher, error)
}

func streamCipherMode(skip int, createFunc func(key, iv []byte) (cipher.Stream, error)) func(key, iv []byte, macKey []byte, algs directionAlgorithms) (packetCipher, error) {
	return func(key, iv, macKey []byte, algs directionAlgorithms) (packetCipher, error) {
		stream, err := createFunc(key, iv)
		if err != nil {
			return nil, err
		}
>>>>>>> 1875d0a7

		var streamDump []byte
		if skip > 0 {
			streamDump = make([]byte, 512)
		}

		for remainingToDump := skip; remainingToDump > 0; {
			dumpThisTime := remainingToDump
			if dumpThisTime > len(streamDump) {
				dumpThisTime = len(streamDump)
			}
			stream.XORKeyStream(streamDump[:dumpThisTime], streamDump[:dumpThisTime])
			remainingToDump -= dumpThisTime
		}

		mac := macModes[algs.MAC].new(macKey)
		return &streamPacketCipher{
			mac:       mac,
			etm:       macModes[algs.MAC].etm,
			macResult: make([]byte, mac.Size()),
			cipher:    stream,
		}, nil
	}
}

type blockCipherMode struct {
	keySize    int
	ivSize     int
	createFunc func(key []byte) (cipher.Block, error)
}

func (c *blockCipherMode) KeySize() int {
	return c.keySize
}

func (c *blockCipherMode) IvSize() int {
	return c.ivSize
}

// cipherModes documents properties of supported ciphers. Ciphers not included
// are not supported and will not be negotiated, even if explicitly requested in
// ClientConfig.Crypto.Ciphers.
<<<<<<< HEAD
var cipherModes = map[string]cipherMode{
	// Ciphers from RFC4344, which introduced many CTR-based ciphers. Algorithms
	// are defined in the order specified in the RFC.
	"aes128-ctr": &streamCipherMode{16, aes.BlockSize, 0, newAESCTR},
	"aes192-ctr": &streamCipherMode{24, aes.BlockSize, 0, newAESCTR},
	"aes256-ctr": &streamCipherMode{32, aes.BlockSize, 0, newAESCTR},

	// Ciphers from RFC4345, which introduces security-improved arcfour ciphers.
	// They are defined in the order specified in the RFC.
	"arcfour128": &streamCipherMode{16, 0, 1536, newRC4},
	"arcfour256": &streamCipherMode{32, 0, 1536, newRC4},
=======
var cipherModes = map[string]*cipherMode{
	// Ciphers from RFC4344, which introduced many CTR-based ciphers. Algorithms
	// are defined in the order specified in the RFC.
	"aes128-ctr": {16, aes.BlockSize, streamCipherMode(0, newAESCTR)},
	"aes192-ctr": {24, aes.BlockSize, streamCipherMode(0, newAESCTR)},
	"aes256-ctr": {32, aes.BlockSize, streamCipherMode(0, newAESCTR)},

	// Ciphers from RFC4345, which introduces security-improved arcfour ciphers.
	// They are defined in the order specified in the RFC.
	"arcfour128": {16, 0, streamCipherMode(1536, newRC4)},
	"arcfour256": {32, 0, streamCipherMode(1536, newRC4)},
>>>>>>> 1875d0a7

	// Cipher defined in RFC 4253, which describes SSH Transport Layer Protocol.
	// Note that this cipher is not safe, as stated in RFC 4253: "Arcfour (and
	// RC4) has problems with weak keys, and should be used with caution."
	// RFC4345 introduces improved versions of Arcfour.
<<<<<<< HEAD
	"arcfour": &streamCipherMode{16, 0, 0, newRC4},

	// AES-GCM is not a stream cipher, so it is constructed with a
	// special case. If we add any more non-stream ciphers, we
	// should invest a cleaner way to do this.
	gcmCipherID: &streamCipherMode{16, 12, 0, nil},
=======
	"arcfour": {16, 0, streamCipherMode(0, newRC4)},

	// AEAD ciphers
	gcmCipherID:        {16, 12, newGCMCipher},
	chacha20Poly1305ID: {64, 0, newChaCha20Cipher},
>>>>>>> 1875d0a7

	// CBC mode is insecure and so is not included in the default config.
	// (See http://www.isg.rhul.ac.uk/~kp/SandPfinal.pdf). If absolutely
	// needed, it's possible to specify a custom Config to enable it.
	// You should expect that an active attacker can recover plaintext if
	// you do.
<<<<<<< HEAD
	"aes128-cbc": &blockCipherMode{16, aes.BlockSize, newAESCBC},
	"aes192-cbc": &blockCipherMode{24, aes.BlockSize, newAESCBC},
	"aes256-cbc": &blockCipherMode{32, aes.BlockSize, newAESCBC},
	// 3des-cbc is insecure and is disabled by default.
	"3des-cbc":   &blockCipherMode{24, des.BlockSize, new3DESCBC},
=======
	aes128cbcID: {16, aes.BlockSize, newAESCBCCipher},

	// 3des-cbc is insecure and is not included in the default
	// config.
	tripledescbcID: {24, des.BlockSize, newTripleDESCBCCipher},
>>>>>>> 1875d0a7
}

// prefixLen is the length of the packet prefix that contains the packet length
// and number of padding bytes.
const prefixLen = 5

// streamPacketCipher is a packetCipher using a stream cipher.
type streamPacketCipher struct {
	mac    hash.Hash
	cipher cipher.Stream
	etm    bool

	// The following members are to avoid per-packet allocations.
	prefix      [prefixLen]byte
	seqNumBytes [4]byte
	padding     [2 * packetSizeMultiple]byte
	packetData  []byte
	macResult   []byte
}

// readPacket reads and decrypt a single packet from the reader argument.
func (s *streamPacketCipher) readPacket(seqNum uint32, r io.Reader) ([]byte, error) {
	if _, err := io.ReadFull(r, s.prefix[:]); err != nil {
		return nil, err
	}

	var encryptedPaddingLength [1]byte
	if s.mac != nil && s.etm {
		copy(encryptedPaddingLength[:], s.prefix[4:5])
		s.cipher.XORKeyStream(s.prefix[4:5], s.prefix[4:5])
	} else {
		s.cipher.XORKeyStream(s.prefix[:], s.prefix[:])
	}

	length := binary.BigEndian.Uint32(s.prefix[0:4])
	paddingLength := uint32(s.prefix[4])

	var macSize uint32
	if s.mac != nil {
		s.mac.Reset()
		binary.BigEndian.PutUint32(s.seqNumBytes[:], seqNum)
		s.mac.Write(s.seqNumBytes[:])
		if s.etm {
			s.mac.Write(s.prefix[:4])
			s.mac.Write(encryptedPaddingLength[:])
		} else {
			s.mac.Write(s.prefix[:])
		}
		macSize = uint32(s.mac.Size())
	}

	if length <= paddingLength+1 {
		return nil, errors.New("ssh: invalid packet length, packet too small")
	}

	if length > maxPacket {
		return nil, errors.New("ssh: invalid packet length, packet too large")
	}

	// the maxPacket check above ensures that length-1+macSize
	// does not overflow.
	if uint32(cap(s.packetData)) < length-1+macSize {
		s.packetData = make([]byte, length-1+macSize)
	} else {
		s.packetData = s.packetData[:length-1+macSize]
	}

	if _, err := io.ReadFull(r, s.packetData); err != nil {
		return nil, err
	}
	mac := s.packetData[length-1:]
	data := s.packetData[:length-1]

	if s.mac != nil && s.etm {
		s.mac.Write(data)
	}

	s.cipher.XORKeyStream(data, data)

	if s.mac != nil {
		if !s.etm {
			s.mac.Write(data)
		}
		s.macResult = s.mac.Sum(s.macResult[:0])
		if subtle.ConstantTimeCompare(s.macResult, mac) != 1 {
			return nil, errors.New("ssh: MAC failure")
		}
	}

	return s.packetData[:length-paddingLength-1], nil
}

// writePacket encrypts and sends a packet of data to the writer argument
func (s *streamPacketCipher) writePacket(seqNum uint32, w io.Writer, rand io.Reader, packet []byte) error {
	if len(packet) > maxPacket {
		return errors.New("ssh: packet too large")
	}

	aadlen := 0
	if s.mac != nil && s.etm {
		// packet length is not encrypted for EtM modes
		aadlen = 4
	}

	paddingLength := packetSizeMultiple - (prefixLen+len(packet)-aadlen)%packetSizeMultiple
	if paddingLength < 4 {
		paddingLength += packetSizeMultiple
	}

	length := len(packet) + 1 + paddingLength
	binary.BigEndian.PutUint32(s.prefix[:], uint32(length))
	s.prefix[4] = byte(paddingLength)
	padding := s.padding[:paddingLength]
	if _, err := io.ReadFull(rand, padding); err != nil {
		return err
	}

	if s.mac != nil {
		s.mac.Reset()
		binary.BigEndian.PutUint32(s.seqNumBytes[:], seqNum)
		s.mac.Write(s.seqNumBytes[:])

		if s.etm {
			// For EtM algorithms, the packet length must stay unencrypted,
			// but the following data (padding length) must be encrypted
			s.cipher.XORKeyStream(s.prefix[4:5], s.prefix[4:5])
		}

		s.mac.Write(s.prefix[:])

		if !s.etm {
			// For non-EtM algorithms, the algorithm is applied on unencrypted data
			s.mac.Write(packet)
			s.mac.Write(padding)
		}
	}

	if !(s.mac != nil && s.etm) {
		// For EtM algorithms, the padding length has already been encrypted
		// and the packet length must remain unencrypted
		s.cipher.XORKeyStream(s.prefix[:], s.prefix[:])
	}

	s.cipher.XORKeyStream(packet, packet)
	s.cipher.XORKeyStream(padding, padding)

	if s.mac != nil && s.etm {
		// For EtM algorithms, packet and padding must be encrypted
		s.mac.Write(packet)
		s.mac.Write(padding)
	}

	if _, err := w.Write(s.prefix[:]); err != nil {
		return err
	}
	if _, err := w.Write(packet); err != nil {
		return err
	}
	if _, err := w.Write(padding); err != nil {
		return err
	}

	if s.mac != nil {
		s.macResult = s.mac.Sum(s.macResult[:0])
		if _, err := w.Write(s.macResult); err != nil {
			return err
		}
	}

	return nil
}

type gcmCipher struct {
	aead   cipher.AEAD
	prefix [4]byte
	iv     []byte
	buf    []byte
}

func newGCMCipher(key, iv, unusedMacKey []byte, unusedAlgs directionAlgorithms) (packetCipher, error) {
	c, err := aes.NewCipher(key)
	if err != nil {
		return nil, err
	}

	aead, err := cipher.NewGCM(c)
	if err != nil {
		return nil, err
	}

	return &gcmCipher{
		aead: aead,
		iv:   iv,
	}, nil
}

const gcmTagSize = 16

func (c *gcmCipher) writePacket(seqNum uint32, w io.Writer, rand io.Reader, packet []byte) error {
	// Pad out to multiple of 16 bytes. This is different from the
	// stream cipher because that encrypts the length too.
	padding := byte(packetSizeMultiple - (1+len(packet))%packetSizeMultiple)
	if padding < 4 {
		padding += packetSizeMultiple
	}

	length := uint32(len(packet) + int(padding) + 1)
	binary.BigEndian.PutUint32(c.prefix[:], length)
	if _, err := w.Write(c.prefix[:]); err != nil {
		return err
	}

	if cap(c.buf) < int(length) {
		c.buf = make([]byte, length)
	} else {
		c.buf = c.buf[:length]
	}

	c.buf[0] = padding
	copy(c.buf[1:], packet)
	if _, err := io.ReadFull(rand, c.buf[1+len(packet):]); err != nil {
		return err
	}
	c.buf = c.aead.Seal(c.buf[:0], c.iv, c.buf, c.prefix[:])
	if _, err := w.Write(c.buf); err != nil {
		return err
	}
	c.incIV()

	return nil
}

func (c *gcmCipher) incIV() {
	for i := 4 + 7; i >= 4; i-- {
		c.iv[i]++
		if c.iv[i] != 0 {
			break
		}
	}
}

func (c *gcmCipher) readPacket(seqNum uint32, r io.Reader) ([]byte, error) {
	if _, err := io.ReadFull(r, c.prefix[:]); err != nil {
		return nil, err
	}
	length := binary.BigEndian.Uint32(c.prefix[:])
	if length > maxPacket {
		return nil, errors.New("ssh: max packet length exceeded")
	}

	if cap(c.buf) < int(length+gcmTagSize) {
		c.buf = make([]byte, length+gcmTagSize)
	} else {
		c.buf = c.buf[:length+gcmTagSize]
	}

	if _, err := io.ReadFull(r, c.buf); err != nil {
		return nil, err
	}

	plain, err := c.aead.Open(c.buf[:0], c.iv, c.buf, c.prefix[:])
	if err != nil {
		return nil, err
	}
	c.incIV()

	padding := plain[0]
	if padding < 4 {
		// padding is a byte, so it automatically satisfies
		// the maximum size, which is 255.
		return nil, fmt.Errorf("ssh: illegal padding %d", padding)
	}

	if int(padding+1) >= len(plain) {
		return nil, fmt.Errorf("ssh: padding %d too large", padding)
	}
	plain = plain[1 : length-uint32(padding)]
	return plain, nil
}

// cbcCipher implements aes128-cbc cipher defined in RFC 4253 section 6.1
type cbcCipher struct {
	mac       hash.Hash
	macSize   uint32
	decrypter cipher.BlockMode
	encrypter cipher.BlockMode

	// The following members are to avoid per-packet allocations.
	seqNumBytes [4]byte
	packetData  []byte
	macResult   []byte

	// Amount of data we should still read to hide which
	// verification error triggered.
	oracleCamouflage uint32
}

func newCBCCipher(c cipher.Block, key, iv, macKey []byte, algs directionAlgorithms) (packetCipher, error) {
	cbc := &cbcCipher{
		mac:        macModes[algs.MAC].new(macKey),
		decrypter:  cipher.NewCBCDecrypter(c, iv),
		encrypter:  cipher.NewCBCEncrypter(c, iv),
		packetData: make([]byte, 1024),
	}
	if cbc.mac != nil {
		cbc.macSize = uint32(cbc.mac.Size())
	}

	return cbc, nil
}

<<<<<<< HEAD
func (scm *blockCipherMode) createPacketCipher(_ cryptDirection, d direction, algs directionAlgorithms, iv, key, macKey []byte) (packetCipher, error) {
	if len(key) < scm.keySize {
		panic("ssh: key length too small for cipher")
	}
	if len(iv) < scm.ivSize {
		panic("ssh: iv too small for cipher")
	}

	block, err := scm.createFunc(key[:scm.keySize])
=======
func newAESCBCCipher(key, iv, macKey []byte, algs directionAlgorithms) (packetCipher, error) {
	c, err := aes.NewCipher(key)
	if err != nil {
		return nil, err
	}

	cbc, err := newCBCCipher(c, key, iv, macKey, algs)
>>>>>>> 1875d0a7
	if err != nil {
		return nil, err
	}

	return newCBCCipher(block, iv, key, macKey, algs)
}

<<<<<<< HEAD
func newAESCBC(key []byte) (cipher.Block, error) {
	return aes.NewCipher(key)
}
=======
func newTripleDESCBCCipher(key, iv, macKey []byte, algs directionAlgorithms) (packetCipher, error) {
	c, err := des.NewTripleDESCipher(key)
	if err != nil {
		return nil, err
	}

	cbc, err := newCBCCipher(c, key, iv, macKey, algs)
	if err != nil {
		return nil, err
	}
>>>>>>> 1875d0a7

func new3DESCBC(key []byte) (cipher.Block, error) {
	return des.NewTripleDESCipher(key)
}

func maxUInt32(a, b int) uint32 {
	if a > b {
		return uint32(a)
	}
	return uint32(b)
}

const (
	cbcMinPacketSizeMultiple = 8
	cbcMinPacketSize         = 16
	cbcMinPaddingSize        = 4
)

// cbcError represents a verification error that may leak information.
type cbcError string

func (e cbcError) Error() string { return string(e) }

func (c *cbcCipher) readPacket(seqNum uint32, r io.Reader) ([]byte, error) {
	p, err := c.readPacketLeaky(seqNum, r)
	if err != nil {
		if _, ok := err.(cbcError); ok {
			// Verification error: read a fixed amount of
			// data, to make distinguishing between
			// failing MAC and failing length check more
			// difficult.
			io.CopyN(ioutil.Discard, r, int64(c.oracleCamouflage))
		}
	}
	return p, err
}

func (c *cbcCipher) readPacketLeaky(seqNum uint32, r io.Reader) ([]byte, error) {
	blockSize := c.decrypter.BlockSize()

	// Read the header, which will include some of the subsequent data in the
	// case of block ciphers - this is copied back to the payload later.
	// How many bytes of payload/padding will be read with this first read.
	firstBlockLength := uint32((prefixLen + blockSize - 1) / blockSize * blockSize)
	firstBlock := c.packetData[:firstBlockLength]
	if _, err := io.ReadFull(r, firstBlock); err != nil {
		return nil, err
	}

	c.oracleCamouflage = maxPacket + 4 + c.macSize - firstBlockLength

	c.decrypter.CryptBlocks(firstBlock, firstBlock)
	length := binary.BigEndian.Uint32(firstBlock[:4])
	if length > maxPacket {
		return nil, cbcError("ssh: packet too large")
	}
	if length+4 < maxUInt32(cbcMinPacketSize, blockSize) {
		// The minimum size of a packet is 16 (or the cipher block size, whichever
		// is larger) bytes.
		return nil, cbcError("ssh: packet too small")
	}
	// The length of the packet (including the length field but not the MAC) must
	// be a multiple of the block size or 8, whichever is larger.
	if (length+4)%maxUInt32(cbcMinPacketSizeMultiple, blockSize) != 0 {
		return nil, cbcError("ssh: invalid packet length multiple")
	}

	paddingLength := uint32(firstBlock[4])
	if paddingLength < cbcMinPaddingSize || length <= paddingLength+1 {
		return nil, cbcError("ssh: invalid packet length")
	}

	// Positions within the c.packetData buffer:
	macStart := 4 + length
	paddingStart := macStart - paddingLength

	// Entire packet size, starting before length, ending at end of mac.
	entirePacketSize := macStart + c.macSize

	// Ensure c.packetData is large enough for the entire packet data.
	if uint32(cap(c.packetData)) < entirePacketSize {
		// Still need to upsize and copy, but this should be rare at runtime, only
		// on upsizing the packetData buffer.
		c.packetData = make([]byte, entirePacketSize)
		copy(c.packetData, firstBlock)
	} else {
		c.packetData = c.packetData[:entirePacketSize]
	}

	n, err := io.ReadFull(r, c.packetData[firstBlockLength:])
	if err != nil {
		return nil, err
	}
	c.oracleCamouflage -= uint32(n)

	remainingCrypted := c.packetData[firstBlockLength:macStart]
	c.decrypter.CryptBlocks(remainingCrypted, remainingCrypted)

	mac := c.packetData[macStart:]
	if c.mac != nil {
		c.mac.Reset()
		binary.BigEndian.PutUint32(c.seqNumBytes[:], seqNum)
		c.mac.Write(c.seqNumBytes[:])
		c.mac.Write(c.packetData[:macStart])
		c.macResult = c.mac.Sum(c.macResult[:0])
		if subtle.ConstantTimeCompare(c.macResult, mac) != 1 {
			return nil, cbcError("ssh: MAC failure")
		}
	}

	return c.packetData[prefixLen:paddingStart], nil
}

func (c *cbcCipher) writePacket(seqNum uint32, w io.Writer, rand io.Reader, packet []byte) error {
	effectiveBlockSize := maxUInt32(cbcMinPacketSizeMultiple, c.encrypter.BlockSize())

	// Length of encrypted portion of the packet (header, payload, padding).
	// Enforce minimum padding and packet size.
	encLength := maxUInt32(prefixLen+len(packet)+cbcMinPaddingSize, cbcMinPaddingSize)
	// Enforce block size.
	encLength = (encLength + effectiveBlockSize - 1) / effectiveBlockSize * effectiveBlockSize

	length := encLength - 4
	paddingLength := int(length) - (1 + len(packet))

	// Overall buffer contains: header, payload, padding, mac.
	// Space for the MAC is reserved in the capacity but not the slice length.
	bufferSize := encLength + c.macSize
	if uint32(cap(c.packetData)) < bufferSize {
		c.packetData = make([]byte, encLength, bufferSize)
	} else {
		c.packetData = c.packetData[:encLength]
	}

	p := c.packetData

	// Packet header.
	binary.BigEndian.PutUint32(p, length)
	p = p[4:]
	p[0] = byte(paddingLength)

	// Payload.
	p = p[1:]
	copy(p, packet)

	// Padding.
	p = p[len(packet):]
	if _, err := io.ReadFull(rand, p); err != nil {
		return err
	}

	if c.mac != nil {
		c.mac.Reset()
		binary.BigEndian.PutUint32(c.seqNumBytes[:], seqNum)
		c.mac.Write(c.seqNumBytes[:])
		c.mac.Write(c.packetData)
		// The MAC is now appended into the capacity reserved for it earlier.
		c.packetData = c.mac.Sum(c.packetData)
	}

	c.encrypter.CryptBlocks(c.packetData[:encLength], c.packetData[:encLength])

	if _, err := w.Write(c.packetData); err != nil {
		return err
	}

	return nil
}

const chacha20Poly1305ID = "chacha20-poly1305@openssh.com"

// chacha20Poly1305Cipher implements the chacha20-poly1305@openssh.com
// AEAD, which is described here:
//
//   https://tools.ietf.org/html/draft-josefsson-ssh-chacha20-poly1305-openssh-00
//
// the methods here also implement padding, which RFC4253 Section 6
// also requires of stream ciphers.
type chacha20Poly1305Cipher struct {
	lengthKey  [32]byte
	contentKey [32]byte
	buf        []byte
}

func newChaCha20Cipher(key, unusedIV, unusedMACKey []byte, unusedAlgs directionAlgorithms) (packetCipher, error) {
	if len(key) != 64 {
		panic(len(key))
	}

	c := &chacha20Poly1305Cipher{
		buf: make([]byte, 256),
	}

	copy(c.contentKey[:], key[:32])
	copy(c.lengthKey[:], key[32:])
	return c, nil
}

// The Poly1305 key is obtained by encrypting 32 0-bytes.
var chacha20PolyKeyInput [32]byte

func (c *chacha20Poly1305Cipher) readPacket(seqNum uint32, r io.Reader) ([]byte, error) {
	var counter [16]byte
	binary.BigEndian.PutUint64(counter[8:], uint64(seqNum))

	var polyKey [32]byte
	chacha20.XORKeyStream(polyKey[:], chacha20PolyKeyInput[:], &counter, &c.contentKey)

	encryptedLength := c.buf[:4]
	if _, err := io.ReadFull(r, encryptedLength); err != nil {
		return nil, err
	}

	var lenBytes [4]byte
	chacha20.XORKeyStream(lenBytes[:], encryptedLength, &counter, &c.lengthKey)

	length := binary.BigEndian.Uint32(lenBytes[:])
	if length > maxPacket {
		return nil, errors.New("ssh: invalid packet length, packet too large")
	}

	contentEnd := 4 + length
	packetEnd := contentEnd + poly1305.TagSize
	if uint32(cap(c.buf)) < packetEnd {
		c.buf = make([]byte, packetEnd)
		copy(c.buf[:], encryptedLength)
	} else {
		c.buf = c.buf[:packetEnd]
	}

	if _, err := io.ReadFull(r, c.buf[4:packetEnd]); err != nil {
		return nil, err
	}

	var mac [poly1305.TagSize]byte
	copy(mac[:], c.buf[contentEnd:packetEnd])
	if !poly1305.Verify(&mac, c.buf[:contentEnd], &polyKey) {
		return nil, errors.New("ssh: MAC failure")
	}

	counter[0] = 1

	plain := c.buf[4:contentEnd]
	chacha20.XORKeyStream(plain, plain, &counter, &c.contentKey)

	padding := plain[0]
	if padding < 4 {
		// padding is a byte, so it automatically satisfies
		// the maximum size, which is 255.
		return nil, fmt.Errorf("ssh: illegal padding %d", padding)
	}

	if int(padding)+1 >= len(plain) {
		return nil, fmt.Errorf("ssh: padding %d too large", padding)
	}

	plain = plain[1 : len(plain)-int(padding)]

	return plain, nil
}

func (c *chacha20Poly1305Cipher) writePacket(seqNum uint32, w io.Writer, rand io.Reader, payload []byte) error {
	var counter [16]byte
	binary.BigEndian.PutUint64(counter[8:], uint64(seqNum))

	var polyKey [32]byte
	chacha20.XORKeyStream(polyKey[:], chacha20PolyKeyInput[:], &counter, &c.contentKey)

	// There is no blocksize, so fall back to multiple of 8 byte
	// padding, as described in RFC 4253, Sec 6.
	const packetSizeMultiple = 8

	padding := packetSizeMultiple - (1+len(payload))%packetSizeMultiple
	if padding < 4 {
		padding += packetSizeMultiple
	}

	// size (4 bytes), padding (1), payload, padding, tag.
	totalLength := 4 + 1 + len(payload) + padding + poly1305.TagSize
	if cap(c.buf) < totalLength {
		c.buf = make([]byte, totalLength)
	} else {
		c.buf = c.buf[:totalLength]
	}

	binary.BigEndian.PutUint32(c.buf, uint32(1+len(payload)+padding))
	chacha20.XORKeyStream(c.buf, c.buf[:4], &counter, &c.lengthKey)
	c.buf[4] = byte(padding)
	copy(c.buf[5:], payload)
	packetEnd := 5 + len(payload) + padding
	if _, err := io.ReadFull(rand, c.buf[5+len(payload):packetEnd]); err != nil {
		return err
	}

	counter[0] = 1
	chacha20.XORKeyStream(c.buf[4:], c.buf[4:packetEnd], &counter, &c.contentKey)

	var mac [poly1305.TagSize]byte
	poly1305.Sum(&mac, c.buf[:packetEnd], &polyKey)

	copy(c.buf[packetEnd:], mac[:])

	if _, err := w.Write(c.buf); err != nil {
		return err
	}
	return nil
}<|MERGE_RESOLUTION|>--- conflicted
+++ resolved
@@ -17,15 +17,8 @@
 	"io"
 	"io/ioutil"
 
-	"golang.org/x/crypto/internal/chacha20"
-	"golang.org/x/crypto/poly1305"
-)
-
-type cryptDirection byte
-
-const (
-	encrypt = cryptDirection(iota)
-	decrypt
+	"github.com/ScriptRock/crypto/internal/chacha20"
+	"github.com/ScriptRock/crypto/poly1305"
 )
 
 const (
@@ -63,41 +56,6 @@
 	return rc4.NewCipher(key)
 }
 
-<<<<<<< HEAD
-type cipherMode interface {
-	createPacketCipher(dir cryptDirection, d direction, algs directionAlgorithms, macKey, key, iv []byte) (packetCipher, error)
-	KeySize() int
-	IvSize() int
-}
-
-type streamCipherMode struct {
-	keySize    int
-	ivSize     int
-	skip       int
-	createFunc func(key, iv []byte) (cipher.Stream, error)
-}
-
-func (c *streamCipherMode) KeySize() int {
-	return c.keySize
-}
-
-func (c *streamCipherMode) IvSize() int {
-	return c.ivSize
-}
-
-func (c *streamCipherMode) createStream(key, iv []byte) (cipher.Stream, error) {
-	if len(key) < c.keySize {
-		panic("ssh: key length too small for cipher")
-	}
-	if len(iv) < c.ivSize {
-		panic("ssh: iv too small for cipher")
-	}
-
-	stream, err := c.createFunc(key[:c.keySize], iv[:c.ivSize])
-	if err != nil {
-		return nil, err
-	}
-=======
 type cipherMode struct {
 	keySize int
 	ivSize  int
@@ -110,7 +68,6 @@
 		if err != nil {
 			return nil, err
 		}
->>>>>>> 1875d0a7
 
 		var streamDump []byte
 		if skip > 0 {
@@ -136,36 +93,9 @@
 	}
 }
 
-type blockCipherMode struct {
-	keySize    int
-	ivSize     int
-	createFunc func(key []byte) (cipher.Block, error)
-}
-
-func (c *blockCipherMode) KeySize() int {
-	return c.keySize
-}
-
-func (c *blockCipherMode) IvSize() int {
-	return c.ivSize
-}
-
 // cipherModes documents properties of supported ciphers. Ciphers not included
 // are not supported and will not be negotiated, even if explicitly requested in
 // ClientConfig.Crypto.Ciphers.
-<<<<<<< HEAD
-var cipherModes = map[string]cipherMode{
-	// Ciphers from RFC4344, which introduced many CTR-based ciphers. Algorithms
-	// are defined in the order specified in the RFC.
-	"aes128-ctr": &streamCipherMode{16, aes.BlockSize, 0, newAESCTR},
-	"aes192-ctr": &streamCipherMode{24, aes.BlockSize, 0, newAESCTR},
-	"aes256-ctr": &streamCipherMode{32, aes.BlockSize, 0, newAESCTR},
-
-	// Ciphers from RFC4345, which introduces security-improved arcfour ciphers.
-	// They are defined in the order specified in the RFC.
-	"arcfour128": &streamCipherMode{16, 0, 1536, newRC4},
-	"arcfour256": &streamCipherMode{32, 0, 1536, newRC4},
-=======
 var cipherModes = map[string]*cipherMode{
 	// Ciphers from RFC4344, which introduced many CTR-based ciphers. Algorithms
 	// are defined in the order specified in the RFC.
@@ -177,45 +107,29 @@
 	// They are defined in the order specified in the RFC.
 	"arcfour128": {16, 0, streamCipherMode(1536, newRC4)},
 	"arcfour256": {32, 0, streamCipherMode(1536, newRC4)},
->>>>>>> 1875d0a7
 
 	// Cipher defined in RFC 4253, which describes SSH Transport Layer Protocol.
 	// Note that this cipher is not safe, as stated in RFC 4253: "Arcfour (and
 	// RC4) has problems with weak keys, and should be used with caution."
 	// RFC4345 introduces improved versions of Arcfour.
-<<<<<<< HEAD
-	"arcfour": &streamCipherMode{16, 0, 0, newRC4},
-
-	// AES-GCM is not a stream cipher, so it is constructed with a
-	// special case. If we add any more non-stream ciphers, we
-	// should invest a cleaner way to do this.
-	gcmCipherID: &streamCipherMode{16, 12, 0, nil},
-=======
 	"arcfour": {16, 0, streamCipherMode(0, newRC4)},
 
 	// AEAD ciphers
 	gcmCipherID:        {16, 12, newGCMCipher},
 	chacha20Poly1305ID: {64, 0, newChaCha20Cipher},
->>>>>>> 1875d0a7
 
 	// CBC mode is insecure and so is not included in the default config.
 	// (See http://www.isg.rhul.ac.uk/~kp/SandPfinal.pdf). If absolutely
 	// needed, it's possible to specify a custom Config to enable it.
 	// You should expect that an active attacker can recover plaintext if
 	// you do.
-<<<<<<< HEAD
-	"aes128-cbc": &blockCipherMode{16, aes.BlockSize, newAESCBC},
-	"aes192-cbc": &blockCipherMode{24, aes.BlockSize, newAESCBC},
-	"aes256-cbc": &blockCipherMode{32, aes.BlockSize, newAESCBC},
-	// 3des-cbc is insecure and is disabled by default.
-	"3des-cbc":   &blockCipherMode{24, des.BlockSize, new3DESCBC},
-=======
 	aes128cbcID: {16, aes.BlockSize, newAESCBCCipher},
+	aes192cbcID: {24, aes.BlockSize, newAESCBCCipher},
+	aes256cbcID: {32, aes.BlockSize, newAESCBCCipher},
 
 	// 3des-cbc is insecure and is not included in the default
 	// config.
 	tripledescbcID: {24, des.BlockSize, newTripleDESCBCCipher},
->>>>>>> 1875d0a7
 }
 
 // prefixLen is the length of the packet prefix that contains the packet length
@@ -527,17 +441,6 @@
 	return cbc, nil
 }
 
-<<<<<<< HEAD
-func (scm *blockCipherMode) createPacketCipher(_ cryptDirection, d direction, algs directionAlgorithms, iv, key, macKey []byte) (packetCipher, error) {
-	if len(key) < scm.keySize {
-		panic("ssh: key length too small for cipher")
-	}
-	if len(iv) < scm.ivSize {
-		panic("ssh: iv too small for cipher")
-	}
-
-	block, err := scm.createFunc(key[:scm.keySize])
-=======
 func newAESCBCCipher(key, iv, macKey []byte, algs directionAlgorithms) (packetCipher, error) {
 	c, err := aes.NewCipher(key)
 	if err != nil {
@@ -545,19 +448,13 @@
 	}
 
 	cbc, err := newCBCCipher(c, key, iv, macKey, algs)
->>>>>>> 1875d0a7
-	if err != nil {
-		return nil, err
-	}
-
-	return newCBCCipher(block, iv, key, macKey, algs)
-}
-
-<<<<<<< HEAD
-func newAESCBC(key []byte) (cipher.Block, error) {
-	return aes.NewCipher(key)
-}
-=======
+	if err != nil {
+		return nil, err
+	}
+
+	return cbc, nil
+}
+
 func newTripleDESCBCCipher(key, iv, macKey []byte, algs directionAlgorithms) (packetCipher, error) {
 	c, err := des.NewTripleDESCipher(key)
 	if err != nil {
@@ -568,10 +465,8 @@
 	if err != nil {
 		return nil, err
 	}
->>>>>>> 1875d0a7
-
-func new3DESCBC(key []byte) (cipher.Block, error) {
-	return des.NewTripleDESCipher(key)
+
+	return cbc, nil
 }
 
 func maxUInt32(a, b int) uint32 {
