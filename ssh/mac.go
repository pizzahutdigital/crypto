// Copyright 2012 The Go Authors. All rights reserved.
// Use of this source code is governed by a BSD-style
// license that can be found in the LICENSE file.

package ssh

// Message authentication support

import (
	"crypto/hmac"
	"crypto/sha1"
<<<<<<< HEAD
	"crypto/md5"
=======
	"crypto/sha256"
>>>>>>> c8b9e638
	"hash"
)

type macMode struct {
	keySize int
	new     func(key []byte) hash.Hash
}

// truncatingMAC wraps around a hash.Hash and truncates the output digest to
// a given size.
type truncatingMAC struct {
	length int
	hmac   hash.Hash
}

func (t truncatingMAC) Write(data []byte) (int, error) {
	return t.hmac.Write(data)
}

func (t truncatingMAC) Sum(in []byte) []byte {
	out := t.hmac.Sum(in)
	return out[:len(in)+t.length]
}

func (t truncatingMAC) Reset() {
	t.hmac.Reset()
}

func (t truncatingMAC) Size() int {
	return t.length
}

func (t truncatingMAC) BlockSize() int { return t.hmac.BlockSize() }

var macModes = map[string]*macMode{
	"hmac-sha2-256": {32, func(key []byte) hash.Hash {
		return hmac.New(sha256.New, key)
	}},
	"hmac-sha1": {20, func(key []byte) hash.Hash {
		return hmac.New(sha1.New, key)
	}},
	"hmac-sha1-96": {20, func(key []byte) hash.Hash {
		return truncatingMAC{12, hmac.New(sha1.New, key)}
	}},
	"hmac-md5": {24, func(key []byte) hash.Hash {
		return hmac.New(md5.New, key)
	}},
}<|MERGE_RESOLUTION|>--- conflicted
+++ resolved
@@ -8,12 +8,10 @@
 
 import (
 	"crypto/hmac"
+	"crypto/md5"
 	"crypto/sha1"
-<<<<<<< HEAD
-	"crypto/md5"
-=======
 	"crypto/sha256"
->>>>>>> c8b9e638
+	"crypto/sha512"
 	"hash"
 )
 
@@ -49,6 +47,9 @@
 func (t truncatingMAC) BlockSize() int { return t.hmac.BlockSize() }
 
 var macModes = map[string]*macMode{
+	"hmac-sha2-512": {64, func(key []byte) hash.Hash {
+		return hmac.New(sha512.New, key)
+	}},
 	"hmac-sha2-256": {32, func(key []byte) hash.Hash {
 		return hmac.New(sha256.New, key)
 	}},
