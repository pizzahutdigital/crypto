--- conflicted
+++ resolved
@@ -24,18 +24,15 @@
 	serviceSSH      = "ssh-connection"
 )
 
-<<<<<<< HEAD
-// supportedCiphers specifies the supported ciphers in preference order.
-var defaultSupportedCiphers = []string{
-=======
 // supportedCiphers lists ciphers we support but might not recommend.
 var supportedCiphers = []string{
->>>>>>> 1875d0a7
 	"aes128-ctr", "aes192-ctr", "aes256-ctr",
 	"aes128-gcm@openssh.com",
 	chacha20Poly1305ID,
 	"arcfour256", "arcfour128", "arcfour",
 	aes128cbcID,
+	aes192cbcID,
+	aes256cbcID,
 	tripledescbcID,
 }
 
@@ -45,10 +42,6 @@
 	chacha20Poly1305ID,
 	"aes128-ctr", "aes192-ctr", "aes256-ctr",
 }
-var discouragedSupportedCiphers = []string{
-	"aes128-cbc", "aes192-cbc", "aes256-cbc", "3des-cbc",
-}
-var supportedCiphers = append(defaultSupportedCiphers, discouragedSupportedCiphers...)
 
 func AllSupportedCiphers() []string {
 	return append(supportedCiphers)
@@ -77,9 +70,10 @@
 }
 
 // supportedMACs specifies a default set of MAC algorithms in preference order.
-// This is based on RFC 4253, section 6.4
+// This is based on RFC 4253, section 6.4, but with hmac-md5 variants removed
+// because they have reached the end of their useful life.
 var supportedMACs = []string{
-	"hmac-sha2-512", "hmac-sha2-256-etm@openssh.com", "hmac-sha2-256", "hmac-sha1", "hmac-sha1-96", "hmac-md5",
+	"hmac-sha2-256-etm@openssh.com", "hmac-sha2-512", "hmac-sha2-256", "hmac-sha1", "hmac-sha1-96", "hmac-md5",
 }
 
 var supportedCompressions = []string{compressionNone}
@@ -133,7 +127,7 @@
 	// 2^(BLOCKSIZE/4) blocks. For all AES flavors BLOCKSIZE is
 	// 128.
 	switch a.Cipher {
-	case "aes128-ctr", "aes192-ctr", "aes256-ctr", gcmCipherID, "aes128-cbc":
+	case "aes128-ctr", "aes192-ctr", "aes256-ctr", gcmCipherID, aes128cbcID, aes192cbcID, aes256cbcID:
 		return 16 * (1 << 32)
 
 	}
@@ -233,11 +227,7 @@
 		c.Rand = rand.Reader
 	}
 	if c.Ciphers == nil {
-<<<<<<< HEAD
-		c.Ciphers = defaultSupportedCiphers
-=======
 		c.Ciphers = preferredCiphers
->>>>>>> 1875d0a7
 	}
 	var ciphers []string
 	for _, c := range c.Ciphers {
