--- conflicted
+++ resolved
@@ -2,11 +2,6 @@
 // Use of this source code is governed by a BSD-style
 // license that can be found in the LICENSE file.
 
-<<<<<<< HEAD
-// Package blake2s implements the BLAKE2s hash algorithm as
-// defined in RFC 7693.
-package blake2s // import "github.com/ScriptRock/crypto/blake2s"
-=======
 // Package blake2s implements the BLAKE2s hash algorithm defined by RFC 7693
 // and the extendable output function (XOF) BLAKE2Xs.
 //
@@ -19,8 +14,7 @@
 //
 // BLAKE2X is a construction to compute hash values larger than 32 bytes. It
 // can produce hash values between 0 and 65535 bytes.
-package blake2s // import "golang.org/x/crypto/blake2s"
->>>>>>> 1875d0a7
+package blake2s // import "github.com/ScriptRock/crypto/blake2s"
 
 import (
 	"encoding/binary"
